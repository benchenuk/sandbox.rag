--- conflicted
+++ resolved
@@ -2,7 +2,7 @@
 import json
 import logging
 from pathlib import Path
-import streamlit_authenticator as stauth
+from streamlit_authenticator.utilities.hasher import Hasher
 
 class UserDatabase:
     """
@@ -43,12 +43,8 @@
         """
         cursor = self.conn.cursor()
         try:
-<<<<<<< HEAD
-            hashed_password = stauth.Hasher([user_data['password']]).generate()[0]
-=======
             hashed_password = Hasher.hash(user_data['password'])
             
->>>>>>> ada678d4
             cursor.execute("""
             INSERT INTO users (username, email, name, hashed_password)
             VALUES (?, ?, ?, ?)
